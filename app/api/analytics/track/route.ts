--- conflicted
+++ resolved
@@ -59,18 +59,6 @@
   const crypto = await import("crypto")
   const salt = process.env.IP_SALT
   if (!salt) {
-<<<<<<< HEAD
-    const message = "IP_SALT environment variable is not set"
-    if (process.env.NODE_ENV === "production") {
-      throw new Error(message)
-    } else {
-      console.warn(message)
-    }
-  }
-  return crypto
-    .createHash("sha256")
-    .update(ip + (salt || "default-salt"))
-=======
     if (process.env.NODE_ENV === "production") {
       throw new Error("IP_SALT environment variable is required in production")
     }
@@ -79,7 +67,6 @@
   return crypto
     .createHash("sha256")
     .update(ip + (salt ?? "default-salt"))
->>>>>>> cfbe01a3
     .digest("hex")
     .substring(0, 16)
 }
